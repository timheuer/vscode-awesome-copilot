--- conflicted
+++ resolved
@@ -45,11 +45,7 @@
         {
           "id": "awesomeCopilot",
           "title": "Awesome Copilot",
-<<<<<<< HEAD
           "icon": "resources/awesome-copilot.svg"
-=======
-          "icon": "resources/awesome-copilot-dark.svg"
->>>>>>> 3d19c55a
         }
       ]
     },
